// Copyright (C) 2017. See AUTHORS.
//
// Licensed under the Apache License, Version 2.0 (the "License");
// you may not use this file except in compliance with the License.
// You may obtain a copy of the License at
//
//   http://www.apache.org/licenses/LICENSE-2.0
//
// Unless required by applicable law or agreed to in writing, software
// distributed under the License is distributed on an "AS IS" BASIS,
// WITHOUT WARRANTIES OR CONDITIONS OF ANY KIND, either express or implied.
// See the License for the specific language governing permissions and
// limitations under the License.

package openssl

<<<<<<< HEAD
/*
#include <openssl/crypto.h>
#include <openssl/ssl.h>
#include <openssl/err.h>
#include <openssl/conf.h>
#include <openssl/x509.h>

static long SSL_CTX_set_options_not_a_macro(SSL_CTX* ctx, long options) {
   return SSL_CTX_set_options(ctx, options);
}

static long SSL_CTX_clear_options_not_a_macro(SSL_CTX* ctx, long options) {
   return SSL_CTX_clear_options(ctx, options);
}

static long SSL_CTX_get_options_not_a_macro(SSL_CTX* ctx) {
   return SSL_CTX_get_options(ctx);
}

static long SSL_CTX_set_mode_not_a_macro(SSL_CTX* ctx, long modes) {
   return SSL_CTX_set_mode(ctx, modes);
}

static long SSL_CTX_get_mode_not_a_macro(SSL_CTX* ctx) {
   return SSL_CTX_get_mode(ctx);
}

static long SSL_CTX_set_session_cache_mode_not_a_macro(SSL_CTX* ctx, long modes) {
   return SSL_CTX_set_session_cache_mode(ctx, modes);
}

static long SSL_CTX_sess_set_cache_size_not_a_macro(SSL_CTX* ctx, long t) {
	return SSL_CTX_sess_set_cache_size(ctx, t);
}

static long SSL_CTX_sess_get_cache_size_not_a_macro(SSL_CTX* ctx) {
	return SSL_CTX_sess_get_cache_size(ctx);
}

static long SSL_CTX_set_timeout_not_a_macro(SSL_CTX* ctx, long t) {
   return SSL_CTX_set_timeout(ctx, t);
}

static long SSL_CTX_get_timeout_not_a_macro(SSL_CTX* ctx) {
   return SSL_CTX_get_timeout(ctx);
}

static int CRYPTO_add_not_a_macro(int *pointer,int amount,int type) {
   return CRYPTO_add(pointer, amount, type);
}

static long SSL_CTX_add_extra_chain_cert_not_a_macro(SSL_CTX* ctx, X509 *cert) {
    return SSL_CTX_add_extra_chain_cert(ctx, cert);
}

static long SSL_CTX_set_tlsext_servername_callback_not_a_macro(
		SSL_CTX* ctx, int (*cb)(SSL *con, int *ad, void *args)) {
	return SSL_CTX_set_tlsext_servername_callback(ctx, cb);
}

#ifndef SSL_MODE_RELEASE_BUFFERS
#define SSL_MODE_RELEASE_BUFFERS 0
#endif

#ifndef SSL_OP_NO_COMPRESSION
#define SSL_OP_NO_COMPRESSION 0
#endif

#if defined SSL_CTRL_SET_TLSEXT_HOSTNAME
	extern int sni_cb(SSL *ssl_conn, int *ad, void *arg);
#endif

extern int verify_cb(int ok, X509_STORE_CTX* store);

typedef STACK_OF(X509_NAME) *STACK_OF_X509_NAME_not_a_macro;

static void sk_X509_NAME_pop_free_not_a_macro(STACK_OF_X509_NAME_not_a_macro st) {
		sk_X509_NAME_pop_free(st, X509_NAME_free);
}

extern int password_cb(char *buf, int size, int rwflag, void *password);
*/
=======
// #include "shim.h"
>>>>>>> 666cd144
import "C"

import (
	"errors"
	"fmt"
	"io/ioutil"
	"os"
	"runtime"
	"sync"
	"time"
	"unsafe"

	"github.com/spacemonkeygo/spacelog"
)

var (
	ssl_ctx_idx = C.X_SSL_CTX_new_index()

	logger = spacelog.GetLogger()
)

type Ctx struct {
	ctx       *C.SSL_CTX
	cert      *Certificate
	chain     []*Certificate
	key       PrivateKey
	verify_cb VerifyCallback
	sni_cb    TLSExtServernameCallback

	ticket_store_mu sync.Mutex
	ticket_store    *TicketStore
}

//export get_ssl_ctx_idx
func get_ssl_ctx_idx() C.int {
	return ssl_ctx_idx
}

func newCtx(method *C.SSL_METHOD) (*Ctx, error) {
	runtime.LockOSThread()
	defer runtime.UnlockOSThread()
	ctx := C.SSL_CTX_new(method)
	if ctx == nil {
		return nil, errorFromErrorQueue()
	}
	c := &Ctx{ctx: ctx}
	C.SSL_CTX_set_ex_data(ctx, get_ssl_ctx_idx(), unsafe.Pointer(c))
	runtime.SetFinalizer(c, func(c *Ctx) {
		C.SSL_CTX_free(c.ctx)
	})
	return c, nil
}

type SSLVersion int

const (
	SSLv3   SSLVersion = 0x02 // Vulnerable to "POODLE" attack.
	TLSv1   SSLVersion = 0x03
	TLSv1_1 SSLVersion = 0x04
	TLSv1_2 SSLVersion = 0x05

	// Make sure to disable SSLv2 and SSLv3 if you use this. SSLv3 is vulnerable
	// to the "POODLE" attack, and SSLv2 is what, just don't even.
	AnyVersion SSLVersion = 0x06
)

// NewCtxWithVersion creates an SSL context that is specific to the provided
// SSL version. See http://www.openssl.org/docs/ssl/SSL_CTX_new.html for more.
func NewCtxWithVersion(version SSLVersion) (*Ctx, error) {
	var method *C.SSL_METHOD
	switch version {
<<<<<<< HEAD
	case TLSv1:
		method = C.TLSv1_method()
=======
	case SSLv3:
		method = C.X_SSLv3_method()
	case TLSv1:
		method = C.X_TLSv1_method()
	case TLSv1_1:
		method = C.X_TLSv1_1_method()
	case TLSv1_2:
		method = C.X_TLSv1_2_method()
>>>>>>> 666cd144
	case AnyVersion:
		method = C.X_SSLv23_method()
	}
	if method == nil {
		return nil, errors.New("unknown ssl/tls version")
	}
	return newCtx(method)
}

// NewCtx creates a context that supports any TLS version 1.0 and newer.
func NewCtx() (*Ctx, error) {
	c, err := NewCtxWithVersion(AnyVersion)
	if err == nil {
		c.SetOptions(NoSSLv2 | NoSSLv3)
	}
	return c, err
}

// NewCtxFromFiles calls NewCtx, loads the provided files, and configures the
// context to use them.
func NewCtxFromFiles(cert_file string, key_file string) (*Ctx, error) {
	ctx, err := NewCtx()
	if err != nil {
		return nil, err
	}

	cert_bytes, err := ioutil.ReadFile(cert_file)
	if err != nil {
		return nil, err
	}

	certs := SplitPEM(cert_bytes)
	if len(certs) == 0 {
		return nil, fmt.Errorf("No PEM certificate found in '%s'", cert_file)
	}
	first, certs := certs[0], certs[1:]
	cert, err := LoadCertificateFromPEM(first)
	if err != nil {
		return nil, err
	}

	err = ctx.UseCertificate(cert)
	if err != nil {
		return nil, err
	}

	for _, pem := range certs {
		cert, err := LoadCertificateFromPEM(pem)
		if err != nil {
			return nil, err
		}
		err = ctx.AddChainCertificate(cert)
		if err != nil {
			return nil, err
		}
	}

	key_bytes, err := ioutil.ReadFile(key_file)
	if err != nil {
		return nil, err
	}

	key, err := LoadPrivateKeyFromPEM(key_bytes)
	if err != nil {
		return nil, err
	}

	err = ctx.UsePrivateKey(key)
	if err != nil {
		return nil, err
	}

	return ctx, nil
}

// EllipticCurve repesents the ASN.1 OID of an elliptic curve.
// see https://www.openssl.org/docs/apps/ecparam.html for a list of implemented curves.
type EllipticCurve int

const (
	// P-256: X9.62/SECG curve over a 256 bit prime field
	Prime256v1 EllipticCurve = C.NID_X9_62_prime256v1
	// P-384: NIST/SECG curve over a 384 bit prime field
	Secp384r1 EllipticCurve = C.NID_secp384r1
	// P-521: NIST/SECG curve over a 521 bit prime field
	Secp521r1 EllipticCurve = C.NID_secp521r1
)

// UseCertificate configures the context to present the given certificate to
// peers.
func (c *Ctx) UseCertificate(cert *Certificate) error {
	runtime.LockOSThread()
	defer runtime.UnlockOSThread()
	c.cert = cert
	if int(C.SSL_CTX_use_certificate(c.ctx, cert.x)) != 1 {
		return errorFromErrorQueue()
	}
	return nil
}

// UseCertificateChainFromFile loads a certificate chain from file into ctx.
// The certificates must be in PEM format and must be sorted starting with the
// subject's certificate (actual client or server certificate), followed by
// intermediate CA certificates if applicable, and ending at the highest level
// (root) CA. See
// https://www.openssl.org/docs/ssl/SSL_CTX_use_certificate.html
func (c *Ctx) UseCertificateChainFile(cert_file string) error {
	runtime.LockOSThread()
	defer runtime.UnlockOSThread()
	var c_cert_file *C.char
	if cert_file != "" {
		c_cert_file = C.CString(cert_file)
		defer C.free(unsafe.Pointer(c_cert_file))
	}
	if int(C.SSL_CTX_use_certificate_chain_file(c.ctx, c_cert_file)) != 1 {
		return errorFromErrorQueue()
	}
	return nil
}

<<<<<<< HEAD
// UsePrivateKeyFile adds the first private key found in file to the *Ctx, c. The
// formatting type of the certificate must be specified from the known types
// FiletypePEM, and FiletypeASN1
func (c *Ctx) UsePrivateKeyFile(key_file string, file_type Filetypes) error {
	runtime.LockOSThread()
	defer runtime.UnlockOSThread()
	var c_key_file *C.char
	if key_file != "" {
		c_key_file = C.CString(key_file)
		defer C.free(unsafe.Pointer(c_key_file))
	}
	if int(C.SSL_CTX_use_PrivateKey_file(c.ctx, c_key_file, C.int(file_type))) != 1 {
=======
	if int(C.X_SSL_CTX_set_tmp_ecdh(c.ctx, k)) != 1 {
>>>>>>> 666cd144
		return errorFromErrorQueue()
	}
	return nil
}

func (c *Ctx) UsePrivateKeyFileWithPassword(key_file string, file_type Filetypes, password string) error {
	runtime.LockOSThread()
	defer runtime.UnlockOSThread()
	var c_key_file *C.char

	c_pwd := C.CString(password)
	defer C.free(unsafe.Pointer(c_pwd))
	C.SSL_CTX_set_default_passwd_cb_userdata(c.ctx, unsafe.Pointer(c_pwd))
	C.SSL_CTX_set_default_passwd_cb(c.ctx, (*C.pem_password_cb)(C.password_cb))

	if key_file != "" {
		c_key_file = C.CString(key_file)
		defer C.free(unsafe.Pointer(c_key_file))
	}
	if int(C.SSL_CTX_use_PrivateKey_file(c.ctx, c_key_file, C.int(file_type))) != 1 {
		return errorFromErrorQueue()
	}
	return nil
}

// CheckPrivateKey verifies that the private key agrees with the corresponding
// public key in the certificate
func (c *Ctx) CheckPrivateKey() error {
	runtime.LockOSThread()
	defer runtime.UnlockOSThread()
	if int(C.SSL_CTX_check_private_key(c.ctx)) != 1 {
		return errorFromErrorQueue()
	}
	return nil
}

type StackOfX509Name struct {
	stack C.STACK_OF_X509_NAME_not_a_macro
	// shared indicates weather we are the sole owner of this pointer, and implies
	// weather we should or shouldn't free the underlying data structure
	// when this go data structure goes out of scope
	shared bool
}

// LoadClientCAFile reads certificates from file and returns a StackOfX509Name
// with the subject names found. See
// https://www.openssl.org/docs/ssl/SSL_load_client_CA_file.html
func LoadClientCAFile(ca_file string) (*StackOfX509Name, error) {
	runtime.LockOSThread()
	defer runtime.UnlockOSThread()
	var c_ca_file *C.char
	if ca_file != "" {
		c_ca_file = C.CString(ca_file)
		defer C.free(unsafe.Pointer(c_ca_file))
	}
	stack := C.SSL_load_client_CA_file(c_ca_file)
	if stack == nil {
		return nil, errorFromErrorQueue()
	}
	caList := StackOfX509Name{
		stack:  stack,
		shared: false,
	}
	runtime.SetFinalizer(&caList, func(c *StackOfX509Name) {
		if !c.shared {
			C.sk_X509_NAME_pop_free_not_a_macro(c.stack)
		}
	})
	return &caList, nil
}

// SetClientCAList sets the list of CAs sent to the client when requesting a
// client certificate for Ctx. See
// https://www.openssl.org/docs/ssl/SSL_CTX_set_client_CA_list.html
func (c *Ctx) SetClientCAList(caList *StackOfX509Name) {
	C.SSL_CTX_set_client_CA_list(c.ctx, caList.stack)
	caList.shared = true
}

// AddChainCertificate adds a certificate to the chain presented in the
// handshake.
func (c *Ctx) AddChainCertificate(cert *Certificate) error {
	runtime.LockOSThread()
	defer runtime.UnlockOSThread()
	c.chain = append(c.chain, cert)
	if int(C.X_SSL_CTX_add_extra_chain_cert(c.ctx, cert.x)) != 1 {
		return errorFromErrorQueue()
	}
	// OpenSSL takes ownership via SSL_CTX_add_extra_chain_cert
	runtime.SetFinalizer(cert, nil)
	return nil
}

// UsePrivateKey configures the context to use the given private key for SSL
// handshakes.
func (c *Ctx) UsePrivateKey(key PrivateKey) error {
	runtime.LockOSThread()
	defer runtime.UnlockOSThread()
	c.key = key
	if int(C.SSL_CTX_use_PrivateKey(c.ctx, key.evpPKey())) != 1 {
		return errorFromErrorQueue()
	}
	return nil
}

type CertificateStore struct {
	store *C.X509_STORE
	// for GC
	ctx   *Ctx
	certs []*Certificate
}

// Allocate a new, empty CertificateStore
func NewCertificateStore() (*CertificateStore, error) {
	s := C.X509_STORE_new()
	if s == nil {
		return nil, errors.New("failed to allocate X509_STORE")
	}
	store := &CertificateStore{store: s}
	runtime.SetFinalizer(store, func(s *CertificateStore) {
		C.X509_STORE_free(s.store)
	})
	return store, nil
}

// Parse a chained PEM file, loading all certificates into the Store.
func (s *CertificateStore) LoadCertificatesFromPEM(data []byte) error {
	pems := SplitPEM(data)
	for _, pem := range pems {
		cert, err := LoadCertificateFromPEM(pem)
		if err != nil {
			return err
		}
		err = s.AddCertificate(cert)
		if err != nil {
			return err
		}
	}
	return nil
}

// GetCertificateStore returns the context's certificate store that will be
// used for peer validation.
func (c *Ctx) GetCertificateStore() *CertificateStore {
	// we don't need to dealloc the cert store pointer here, because it points
	// to a ctx internal. so we do need to keep the ctx around
	return &CertificateStore{
		store: C.SSL_CTX_get_cert_store(c.ctx),
		ctx:   c}
}

// AddCertificate marks the provided Certificate as a trusted certificate in
// the given CertificateStore.
func (s *CertificateStore) AddCertificate(cert *Certificate) error {
	runtime.LockOSThread()
	defer runtime.UnlockOSThread()
	s.certs = append(s.certs, cert)
	if int(C.X509_STORE_add_cert(s.store, cert.x)) != 1 {
		return errorFromErrorQueue()
	}
	return nil
}

type X509VerificationFlag int

func (s *CertificateStore) SetFlags(flags X509VerificationFlag) error {
	runtime.LockOSThread()
	defer runtime.UnlockOSThread()
	if int(C.X509_STORE_set_flags(s.store, C.ulong(flags))) != 1 {
		return errorFromErrorQueue()
	}
	return nil
}

// See https://www.openssl.org/docs/crypto/X509_VERIFY_PARAM_set_flags.html
const (
	CBIssuerCheck   X509VerificationFlag = C.X509_V_FLAG_CB_ISSUER_CHECK
	UseCheckTime    X509VerificationFlag = C.X509_V_FLAG_USE_CHECK_TIME
	CRLCheck        X509VerificationFlag = C.X509_V_FLAG_CRL_CHECK
	CRLCheckAll     X509VerificationFlag = C.X509_V_FLAG_CRL_CHECK_ALL
	IgnoreCritical  X509VerificationFlag = C.X509_V_FLAG_IGNORE_CRITICAL
	X509Strict      X509VerificationFlag = C.X509_V_FLAG_X509_STRICT
	AllowProxyCerts X509VerificationFlag = C.X509_V_FLAG_ALLOW_PROXY_CERTS
	PolicyCheck     X509VerificationFlag = C.X509_V_FLAG_POLICY_CHECK
	ExplicitPolicy  X509VerificationFlag = C.X509_V_FLAG_EXPLICIT_POLICY
	InhibitAny      X509VerificationFlag = C.X509_V_FLAG_INHIBIT_ANY
	InhibitMap      X509VerificationFlag = C.X509_V_FLAG_INHIBIT_MAP
	NotifyPolicy    X509VerificationFlag = C.X509_V_FLAG_NOTIFY_POLICY
	//	ExtendedCRLSupport X509VerificationFlag = C.X509_V_FLAG_EXTENDED_CRL_SUPPORT
	//	UseDeltas          X509VerificationFlag = C.X509_V_FLAG_USE_DELTAS
	//	CheckSsSignature   X509VerificationFlag = C.X509_V_FLAG_CHECK_SS_SIGNATURE
	//	TrustedFirst       X509VerificationFlag = C.X509_V_FLAG_TRUSTED_FIRST
	PolicyMask X509VerificationFlag = C.X509_V_FLAG_POLICY_MASK
)

type CertificateStoreLookup struct {
	lookup *C.X509_LOOKUP
	store  *CertificateStore
}

// an X509LookupMethod is required to build a a CertificateStoreLookup in a
// CertificateStore.  The X509LookupMethod indicates the type or functionality
// of the CertificateStoreLookup
type X509LookupMethod *C.X509_LOOKUP_METHOD

// CertificateStoreLookups with X509LookupFile methods look for certs in a file
func X509LookupFile() X509LookupMethod {
	return X509LookupMethod(C.X509_LOOKUP_file())
}

// CertificateStoreLookups with X509LookupHashDir methods look for certs in a
// directory
func X509LookupHashDir() X509LookupMethod {
	return X509LookupMethod(C.X509_LOOKUP_hash_dir())
}

// AddLookup creates a CertificateStoreLookup of type X509LookupMethod in the
// CertificateStore
func (s *CertificateStore) AddLookup(method X509LookupMethod) (*CertificateStoreLookup, error) {
	runtime.LockOSThread()
	defer runtime.UnlockOSThread()
	var lookup *C.X509_LOOKUP
	lookup = C.X509_STORE_add_lookup(s.store, method)
	if lookup != nil {
		return &CertificateStoreLookup{
			lookup: lookup,
			store:  s,
		}, nil
	}
	return nil, errorFromErrorQueue()
}

// LoadCRLFile adds a file to a CertificateStoreLookup in the
// CertificateStore
// I suspect that the CertificateStoreLookup needs to have been created with
// X509LookupFile as the lookup method
func (l *CertificateStoreLookup) LoadCRLFile(crl_file string) error {
	runtime.LockOSThread()
	defer runtime.UnlockOSThread()
	var c_crl_file *C.char
	if crl_file != "" {
		c_crl_file = C.CString(crl_file)
		defer C.free(unsafe.Pointer(c_crl_file))
	}
	if int(C.X509_load_crl_file(l.lookup, c_crl_file, C.X509_FILETYPE_PEM)) != 1 {
		return errorFromErrorQueue()
	}
	return nil
}

type CertificateStoreCtx struct {
	ctx     *C.X509_STORE_CTX
	ssl_ctx *Ctx
}

func (self *CertificateStoreCtx) VerifyResult() VerifyResult {
	return VerifyResult(C.X509_STORE_CTX_get_error(self.ctx))
}

func (self *CertificateStoreCtx) Err() error {
	code := C.X509_STORE_CTX_get_error(self.ctx)
	if code == C.X509_V_OK {
		return nil
	}
	return fmt.Errorf("openssl: %s",
		C.GoString(C.X509_verify_cert_error_string(C.long(code))))
}

func (self *CertificateStoreCtx) Depth() int {
	return int(C.X509_STORE_CTX_get_error_depth(self.ctx))
}

// the certicate returned is only valid for the lifetime of the underlying
// X509_STORE_CTX
func (self *CertificateStoreCtx) GetCurrentCert() *Certificate {
	x509 := C.X509_STORE_CTX_get_current_cert(self.ctx)
	if x509 == nil {
		return nil
	}
	// add a ref
	if 1 != C.X_X509_add_ref(x509) {
		return nil
	}
	cert := &Certificate{
		x: x509,
	}
	runtime.SetFinalizer(cert, func(cert *Certificate) {
		C.X509_free(cert.x)
	})
	return cert
}

// LoadVerifyLocations tells the context to trust all certificate authorities
// provided in either the ca_file or the ca_path.
// See http://www.openssl.org/docs/ssl/SSL_CTX_load_verify_locations.html for
// more.
func (c *Ctx) LoadVerifyLocations(ca_file string, ca_path string) error {
	runtime.LockOSThread()
	defer runtime.UnlockOSThread()
	var c_ca_file, c_ca_path *C.char
	if ca_file != "" {
		c_ca_file = C.CString(ca_file)
		defer C.free(unsafe.Pointer(c_ca_file))
	}
	if ca_path != "" {
		c_ca_path = C.CString(ca_path)
		defer C.free(unsafe.Pointer(c_ca_path))
	}
	if C.SSL_CTX_load_verify_locations(c.ctx, c_ca_file, c_ca_path) != 1 {
		return errorFromErrorQueue()
	}
	return nil
}

type Options uint

const (
	// NoCompression is only valid if you are using OpenSSL 1.0.1 or newer
	NoCompression                      Options = C.SSL_OP_NO_COMPRESSION
	NoSSLv2                            Options = C.SSL_OP_NO_SSLv2
	NoSSLv3                            Options = C.SSL_OP_NO_SSLv3
	NoTLSv1                            Options = C.SSL_OP_NO_TLSv1
	CipherServerPreference             Options = C.SSL_OP_CIPHER_SERVER_PREFERENCE
	NoSessionResumptionOrRenegotiation Options = C.SSL_OP_NO_SESSION_RESUMPTION_ON_RENEGOTIATION
	NoTicket                           Options = C.SSL_OP_NO_TICKET
	OpAll                              Options = C.SSL_OP_ALL
)

// SetOptions sets context options. See
// http://www.openssl.org/docs/ssl/SSL_CTX_set_options.html
func (c *Ctx) SetOptions(options Options) Options {
	return Options(C.X_SSL_CTX_set_options(
		c.ctx, C.long(options)))
}

func (c *Ctx) ClearOptions(options Options) Options {
	return Options(C.X_SSL_CTX_clear_options(
		c.ctx, C.long(options)))
}

// GetOptions returns context options. See
// https://www.openssl.org/docs/ssl/SSL_CTX_set_options.html
func (c *Ctx) GetOptions() Options {
	return Options(C.X_SSL_CTX_get_options(c.ctx))
}

type Modes int

const (
	// ReleaseBuffers is only valid if you are using OpenSSL 1.0.1 or newer
	ReleaseBuffers Modes = C.SSL_MODE_RELEASE_BUFFERS
	AutoRetry      Modes = C.SSL_MODE_AUTO_RETRY
)

// SetMode sets context modes. See
// http://www.openssl.org/docs/ssl/SSL_CTX_set_mode.html
func (c *Ctx) SetMode(modes Modes) Modes {
	return Modes(C.X_SSL_CTX_set_mode(c.ctx, C.long(modes)))
}

// GetMode returns context modes. See
// http://www.openssl.org/docs/ssl/SSL_CTX_set_mode.html
func (c *Ctx) GetMode() Modes {
	return Modes(C.X_SSL_CTX_get_mode(c.ctx))
}

type VerifyOptions int

const (
	VerifyNone             VerifyOptions = C.SSL_VERIFY_NONE
	VerifyPeer             VerifyOptions = C.SSL_VERIFY_PEER
	VerifyFailIfNoPeerCert VerifyOptions = C.SSL_VERIFY_FAIL_IF_NO_PEER_CERT
	VerifyClientOnce       VerifyOptions = C.SSL_VERIFY_CLIENT_ONCE
)

type Filetypes int

const (
	FiletypePEM  Filetypes = C.SSL_FILETYPE_PEM
	FiletypeASN1 Filetypes = C.SSL_FILETYPE_ASN1
)

type VerifyCallback func(ok bool, store *CertificateStoreCtx) bool

//export go_ssl_ctx_verify_cb_thunk
func go_ssl_ctx_verify_cb_thunk(p unsafe.Pointer, ok C.int, ctx *C.X509_STORE_CTX) C.int {
	defer func() {
		if err := recover(); err != nil {
			logger.Critf("openssl: verify callback panic'd: %v", err)
			os.Exit(1)
		}
	}()
	verify_cb := (*Ctx)(p).verify_cb
	// set up defaults just in case verify_cb is nil
	if verify_cb != nil {
		store := &CertificateStoreCtx{ctx: ctx}
		if verify_cb(ok == 1, store) {
			ok = 1
		} else {
			ok = 0
		}
	}
	return ok
}

// SetVerify controls peer verification settings. See
// http://www.openssl.org/docs/ssl/SSL_CTX_set_verify.html
func (c *Ctx) SetVerify(options VerifyOptions, verify_cb VerifyCallback) {
	c.verify_cb = verify_cb
	if verify_cb != nil {
		C.SSL_CTX_set_verify(c.ctx, C.int(options), (*[0]byte)(C.X_SSL_CTX_verify_cb))
	} else {
		C.SSL_CTX_set_verify(c.ctx, C.int(options), nil)
	}
}

func (c *Ctx) SetVerifyMode(options VerifyOptions) {
	c.SetVerify(options, c.verify_cb)
}

func (c *Ctx) SetVerifyCallback(verify_cb VerifyCallback) {
	c.SetVerify(c.VerifyMode(), verify_cb)
}

func (c *Ctx) GetVerifyCallback() VerifyCallback {
	return c.verify_cb
}

func (c *Ctx) VerifyMode() VerifyOptions {
	return VerifyOptions(C.SSL_CTX_get_verify_mode(c.ctx))
}

// SetVerifyDepth controls how many certificates deep the certificate
// verification logic is willing to follow a certificate chain. See
// https://www.openssl.org/docs/ssl/SSL_CTX_set_verify.html
func (c *Ctx) SetVerifyDepth(depth int) {
	C.SSL_CTX_set_verify_depth(c.ctx, C.int(depth))
}

// GetVerifyDepth controls how many certificates deep the certificate
// verification logic is willing to follow a certificate chain. See
// https://www.openssl.org/docs/ssl/SSL_CTX_set_verify.html
func (c *Ctx) GetVerifyDepth() int {
	return int(C.SSL_CTX_get_verify_depth(c.ctx))
}

type TLSExtServernameCallback func(ssl *SSL) SSLTLSExtErr

// SetTLSExtServernameCallback sets callback function for Server Name Indication
// (SNI) rfc6066 (http://tools.ietf.org/html/rfc6066). See
// http://stackoverflow.com/questions/22373332/serving-multiple-domains-in-one-box-with-sni
func (c *Ctx) SetTLSExtServernameCallback(sni_cb TLSExtServernameCallback) {
	c.sni_cb = sni_cb
	C.X_SSL_CTX_set_tlsext_servername_callback(c.ctx, (*[0]byte)(C.sni_cb))
}

func (c *Ctx) SetSessionId(session_id []byte) error {
	runtime.LockOSThread()
	defer runtime.UnlockOSThread()
	var ptr *C.uchar
	if len(session_id) > 0 {
		ptr = (*C.uchar)(unsafe.Pointer(&session_id[0]))
	}
	if int(C.SSL_CTX_set_session_id_context(c.ctx, ptr,
		C.uint(len(session_id)))) == 0 {
		return errorFromErrorQueue()
	}
	return nil
}

// SetCipherList sets the list of available ciphers. The format of the list is
// described at http://www.openssl.org/docs/apps/ciphers.html, but see
// http://www.openssl.org/docs/ssl/SSL_CTX_set_cipher_list.html for more.
func (c *Ctx) SetCipherList(list string) error {
	runtime.LockOSThread()
	defer runtime.UnlockOSThread()
	clist := C.CString(list)
	defer C.free(unsafe.Pointer(clist))
	if int(C.SSL_CTX_set_cipher_list(c.ctx, clist)) == 0 {
		return errorFromErrorQueue()
	}
	return nil
}

type SessionCacheModes int

const (
	SessionCacheOff    SessionCacheModes = C.SSL_SESS_CACHE_OFF
	SessionCacheClient SessionCacheModes = C.SSL_SESS_CACHE_CLIENT
	SessionCacheServer SessionCacheModes = C.SSL_SESS_CACHE_SERVER
	SessionCacheBoth   SessionCacheModes = C.SSL_SESS_CACHE_BOTH
	NoAutoClear        SessionCacheModes = C.SSL_SESS_CACHE_NO_AUTO_CLEAR
	NoInternalLookup   SessionCacheModes = C.SSL_SESS_CACHE_NO_INTERNAL_LOOKUP
	NoInternalStore    SessionCacheModes = C.SSL_SESS_CACHE_NO_INTERNAL_STORE
	NoInternal         SessionCacheModes = C.SSL_SESS_CACHE_NO_INTERNAL
)

// SetSessionCacheMode enables or disables session caching. See
// http://www.openssl.org/docs/ssl/SSL_CTX_set_session_cache_mode.html
func (c *Ctx) SetSessionCacheMode(modes SessionCacheModes) SessionCacheModes {
	return SessionCacheModes(
		C.X_SSL_CTX_set_session_cache_mode(c.ctx, C.long(modes)))
}

// Set session cache timeout. Returns previously set value.
// See https://www.openssl.org/docs/ssl/SSL_CTX_set_timeout.html
func (c *Ctx) SetTimeout(t time.Duration) time.Duration {
	prev := C.X_SSL_CTX_set_timeout(c.ctx, C.long(t/time.Second))
	return time.Duration(prev) * time.Second
}

// Get session cache timeout.
// See https://www.openssl.org/docs/ssl/SSL_CTX_set_timeout.html
func (c *Ctx) GetTimeout() time.Duration {
	return time.Duration(C.X_SSL_CTX_get_timeout(c.ctx)) * time.Second
}

// Set session cache size. Returns previously set value.
// https://www.openssl.org/docs/ssl/SSL_CTX_sess_set_cache_size.html
func (c *Ctx) SessSetCacheSize(t int) int {
	return int(C.X_SSL_CTX_sess_set_cache_size(c.ctx, C.long(t)))
}

// Get session cache size.
// https://www.openssl.org/docs/ssl/SSL_CTX_sess_set_cache_size.html
func (c *Ctx) SessGetCacheSize() int {
	return int(C.X_SSL_CTX_sess_get_cache_size(c.ctx))
}<|MERGE_RESOLUTION|>--- conflicted
+++ resolved
@@ -14,80 +14,9 @@
 
 package openssl
 
-<<<<<<< HEAD
 /*
-#include <openssl/crypto.h>
-#include <openssl/ssl.h>
+#include "shim.h"
 #include <openssl/err.h>
-#include <openssl/conf.h>
-#include <openssl/x509.h>
-
-static long SSL_CTX_set_options_not_a_macro(SSL_CTX* ctx, long options) {
-   return SSL_CTX_set_options(ctx, options);
-}
-
-static long SSL_CTX_clear_options_not_a_macro(SSL_CTX* ctx, long options) {
-   return SSL_CTX_clear_options(ctx, options);
-}
-
-static long SSL_CTX_get_options_not_a_macro(SSL_CTX* ctx) {
-   return SSL_CTX_get_options(ctx);
-}
-
-static long SSL_CTX_set_mode_not_a_macro(SSL_CTX* ctx, long modes) {
-   return SSL_CTX_set_mode(ctx, modes);
-}
-
-static long SSL_CTX_get_mode_not_a_macro(SSL_CTX* ctx) {
-   return SSL_CTX_get_mode(ctx);
-}
-
-static long SSL_CTX_set_session_cache_mode_not_a_macro(SSL_CTX* ctx, long modes) {
-   return SSL_CTX_set_session_cache_mode(ctx, modes);
-}
-
-static long SSL_CTX_sess_set_cache_size_not_a_macro(SSL_CTX* ctx, long t) {
-	return SSL_CTX_sess_set_cache_size(ctx, t);
-}
-
-static long SSL_CTX_sess_get_cache_size_not_a_macro(SSL_CTX* ctx) {
-	return SSL_CTX_sess_get_cache_size(ctx);
-}
-
-static long SSL_CTX_set_timeout_not_a_macro(SSL_CTX* ctx, long t) {
-   return SSL_CTX_set_timeout(ctx, t);
-}
-
-static long SSL_CTX_get_timeout_not_a_macro(SSL_CTX* ctx) {
-   return SSL_CTX_get_timeout(ctx);
-}
-
-static int CRYPTO_add_not_a_macro(int *pointer,int amount,int type) {
-   return CRYPTO_add(pointer, amount, type);
-}
-
-static long SSL_CTX_add_extra_chain_cert_not_a_macro(SSL_CTX* ctx, X509 *cert) {
-    return SSL_CTX_add_extra_chain_cert(ctx, cert);
-}
-
-static long SSL_CTX_set_tlsext_servername_callback_not_a_macro(
-		SSL_CTX* ctx, int (*cb)(SSL *con, int *ad, void *args)) {
-	return SSL_CTX_set_tlsext_servername_callback(ctx, cb);
-}
-
-#ifndef SSL_MODE_RELEASE_BUFFERS
-#define SSL_MODE_RELEASE_BUFFERS 0
-#endif
-
-#ifndef SSL_OP_NO_COMPRESSION
-#define SSL_OP_NO_COMPRESSION 0
-#endif
-
-#if defined SSL_CTRL_SET_TLSEXT_HOSTNAME
-	extern int sni_cb(SSL *ssl_conn, int *ad, void *arg);
-#endif
-
-extern int verify_cb(int ok, X509_STORE_CTX* store);
 
 typedef STACK_OF(X509_NAME) *STACK_OF_X509_NAME_not_a_macro;
 
@@ -96,10 +25,8 @@
 }
 
 extern int password_cb(char *buf, int size, int rwflag, void *password);
+
 */
-=======
-// #include "shim.h"
->>>>>>> 666cd144
 import "C"
 
 import (
@@ -171,19 +98,8 @@
 func NewCtxWithVersion(version SSLVersion) (*Ctx, error) {
 	var method *C.SSL_METHOD
 	switch version {
-<<<<<<< HEAD
-	case TLSv1:
-		method = C.TLSv1_method()
-=======
 	case SSLv3:
 		method = C.X_SSLv3_method()
-	case TLSv1:
-		method = C.X_TLSv1_method()
-	case TLSv1_1:
-		method = C.X_TLSv1_1_method()
-	case TLSv1_2:
-		method = C.X_TLSv1_2_method()
->>>>>>> 666cd144
 	case AnyVersion:
 		method = C.X_SSLv23_method()
 	}
@@ -304,7 +220,6 @@
 	return nil
 }
 
-<<<<<<< HEAD
 // UsePrivateKeyFile adds the first private key found in file to the *Ctx, c. The
 // formatting type of the certificate must be specified from the known types
 // FiletypePEM, and FiletypeASN1
@@ -317,9 +232,6 @@
 		defer C.free(unsafe.Pointer(c_key_file))
 	}
 	if int(C.SSL_CTX_use_PrivateKey_file(c.ctx, c_key_file, C.int(file_type))) != 1 {
-=======
-	if int(C.X_SSL_CTX_set_tmp_ecdh(c.ctx, k)) != 1 {
->>>>>>> 666cd144
 		return errorFromErrorQueue()
 	}
 	return nil
