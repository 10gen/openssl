// Copyright (C) 2017. See AUTHORS.
//
// Licensed under the Apache License, Version 2.0 (the "License");
// you may not use this file except in compliance with the License.
// You may obtain a copy of the License at
//
//   http://www.apache.org/licenses/LICENSE-2.0
//
// Unless required by applicable law or agreed to in writing, software
// distributed under the License is distributed on an "AS IS" BASIS,
// WITHOUT WARRANTIES OR CONDITIONS OF ANY KIND, either express or implied.
// See the License for the specific language governing permissions and
// limitations under the License.

// +build linux darwin solaris
// +build !windows

package openssl

/*
#include <errno.h>
#include <openssl/crypto.h>
#include <pthread.h>

pthread_mutex_t* goopenssl_locks;

int go_init_locks() {
	int rc = 0;
	int nlock;
	int i;
	int locks_needed = CRYPTO_num_locks();

	goopenssl_locks = (pthread_mutex_t*)malloc(
		sizeof(pthread_mutex_t) * locks_needed);
	if (!goopenssl_locks) {
		return ENOMEM;
	}
	for (nlock = 0; nlock < locks_needed; ++nlock) {
		rc = pthread_mutex_init(&goopenssl_locks[nlock], NULL);
		if (rc != 0) {
			break;
		}
	}

	if (rc != 0) {
		for (i = nlock - 1; i >= 0; --i) {
			pthread_mutex_destroy(&goopenssl_locks[i]);
		}
		free(goopenssl_locks);
		goopenssl_locks = NULL;
	}
	return rc;
}

<<<<<<< HEAD
#if OPENSSL_VERSION_NUMBER < 0x10100000L
void Goopenssl_thread_locking_callback(int mode, int n, const char *file,
=======
void go_thread_locking_callback(int mode, int n, const char *file,
>>>>>>> 666cd144
	int line) {
	if (mode & CRYPTO_LOCK) {
		pthread_mutex_lock(&goopenssl_locks[n]);
	} else {
		pthread_mutex_unlock(&goopenssl_locks[n]);
	}
}
unsigned long Goopenssl_thread_id_callback() {
	return (unsigned long) pthread_self();
}
#endif
*/
import "C"<|MERGE_RESOLUTION|>--- conflicted
+++ resolved
@@ -12,7 +12,7 @@
 // See the License for the specific language governing permissions and
 // limitations under the License.
 
-// +build linux darwin solaris
+// +build linux darwin cgo
 // +build !windows
 
 package openssl
@@ -52,12 +52,8 @@
 	return rc;
 }
 
-<<<<<<< HEAD
 #if OPENSSL_VERSION_NUMBER < 0x10100000L
-void Goopenssl_thread_locking_callback(int mode, int n, const char *file,
-=======
 void go_thread_locking_callback(int mode, int n, const char *file,
->>>>>>> 666cd144
 	int line) {
 	if (mode & CRYPTO_LOCK) {
 		pthread_mutex_lock(&goopenssl_locks[n]);
@@ -65,7 +61,7 @@
 		pthread_mutex_unlock(&goopenssl_locks[n]);
 	}
 }
-unsigned long Goopenssl_thread_id_callback() {
+unsigned long go_thread_id_callback() {
 	return (unsigned long) pthread_self();
 }
 #endif
