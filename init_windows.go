--- conflicted
+++ resolved
@@ -12,12 +12,11 @@
 // See the License for the specific language governing permissions and
 // limitations under the License.
 
-// +build windows
+// +build windows cgo
 
 package openssl
 
 /*
-<<<<<<< HEAD
 
 #cgo windows LDFLAGS:  -lssleay32 -llibeay32 -L c:/openssl/bin
 #cgo windows CFLAGS: -I"c:/openssl/include"
@@ -25,8 +24,6 @@
 #ifndef WIN32_LEAN_AND_MEAN
 #define WIN32_LEAN_AND_MEAN
 #endif
-=======
->>>>>>> 666cd144
 #include <errno.h>
 #include <openssl/crypto.h>
 #include <windows.h>
@@ -60,7 +57,7 @@
 	}
 }
 #if OPENSSL_VERSION_NUMBER < 0x10100000L
-unsigned long Goopenssl_thread_id_callback() {
+unsigned long go_thread_id_callback() {
 	return (unsigned long) GetCurrentThreadId();
 }
 #endif
