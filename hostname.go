// Copyright (C) 2017. See AUTHORS.
//
// Licensed under the Apache License, Version 2.0 (the "License");
// you may not use this file except in compliance with the License.
// You may obtain a copy of the License at
//
//   http://www.apache.org/licenses/LICENSE-2.0
//
// Unless required by applicable law or agreed to in writing, software
// distributed under the License is distributed on an "AS IS" BASIS,
// WITHOUT WARRANTIES OR CONDITIONS OF ANY KIND, either express or implied.
// See the License for the specific language governing permissions and
// limitations under the License.

package openssl

/*
#include <openssl/ssl.h>
#include <openssl/conf.h>
#include <openssl/x509.h>

#ifndef X509_CHECK_FLAG_ALWAYS_CHECK_SUBJECT
#define X509_CHECK_FLAG_ALWAYS_CHECK_SUBJECT	0x1
#define X509_CHECK_FLAG_NO_WILDCARDS	0x2

<<<<<<< HEAD
extern int _X509_check_host(X509 *x, const unsigned char *chk, size_t chklen,
    unsigned int flags);
extern int _X509_check_email(X509 *x, const unsigned char *chk, size_t chklen,
=======
extern int X509_check_host(X509 *x, const unsigned char *chk, size_t chklen,
    unsigned int flags, char **peername);
extern int X509_check_email(X509 *x, const unsigned char *chk, size_t chklen,
>>>>>>> 666cd144
    unsigned int flags);
extern int _X509_check_ip(X509 *x, const unsigned char *chk, size_t chklen,
		unsigned int flags);
#endif
*/
import "C"

import (
	"errors"
	"net"
	"unsafe"
)

var (
	ValidationError = errors.New("Host validation error")
)

type CheckFlags int

const (
	AlwaysCheckSubject CheckFlags = C.X509_CHECK_FLAG_ALWAYS_CHECK_SUBJECT
	NoWildcards        CheckFlags = C.X509_CHECK_FLAG_NO_WILDCARDS
)

// CheckHost checks that the X509 certificate is signed for the provided
// host name. See http://www.openssl.org/docs/crypto/X509_check_host.html for
// more. Note that CheckHost does not check the IP field. See VerifyHostname.
// Specifically returns ValidationError if the Certificate didn't match but
// there was no internal error.
func (c *Certificate) CheckHost(host string, flags CheckFlags) error {
	chost := unsafe.Pointer(C.CString(host))
	defer C.free(chost)
<<<<<<< HEAD
	rv := C._X509_check_host(c.x, (*C.uchar)(chost), C.size_t(len(host)),
		C.uint(flags))
=======

	rv := C.X509_check_host(c.x, (*C.uchar)(chost), C.size_t(len(host)),
		C.uint(flags), nil)
>>>>>>> 666cd144
	if rv > 0 {
		return nil
	}
	if rv == 0 {
		return ValidationError
	}
	return errors.New("hostname validation had an internal failure")
}

// CheckEmail checks that the X509 certificate is signed for the provided
// email address. See http://www.openssl.org/docs/crypto/X509_check_host.html
// for more.
// Specifically returns ValidationError if the Certificate didn't match but
// there was no internal error.
func (c *Certificate) CheckEmail(email string, flags CheckFlags) error {
	cemail := unsafe.Pointer(C.CString(email))
	defer C.free(cemail)
	rv := C._X509_check_email(c.x, (*C.uchar)(cemail), C.size_t(len(email)),
		C.uint(flags))
	if rv > 0 {
		return nil
	}
	if rv == 0 {
		return ValidationError
	}
	return errors.New("email validation had an internal failure")
}

// CheckIP checks that the X509 certificate is signed for the provided
// IP address. See http://www.openssl.org/docs/crypto/X509_check_host.html
// for more.
// Specifically returns ValidationError if the Certificate didn't match but
// there was no internal error.
func (c *Certificate) CheckIP(ip net.IP, flags CheckFlags) error {
	cip := unsafe.Pointer(&ip[0])
	rv := C._X509_check_ip(c.x, (*C.uchar)(cip), C.size_t(len(ip)),
		C.uint(flags))
	if rv > 0 {
		return nil
	}
	if rv == 0 {
		return ValidationError
	}
	return errors.New("ip validation had an internal failure")
}

// VerifyHostname is a combination of CheckHost and CheckIP. If the provided
// hostname looks like an IP address, it will be checked as an IP address,
// otherwise it will be checked as a hostname.
// Specifically returns ValidationError if the Certificate didn't match but
// there was no internal error.
func (c *Certificate) VerifyHostname(host string) error {
	var ip net.IP
	if len(host) >= 3 && host[0] == '[' && host[len(host)-1] == ']' {
		ip = net.ParseIP(host[1 : len(host)-1])
	} else {
		ip = net.ParseIP(host)
	}
	if ip != nil {
		return c.CheckIP(ip, 0)
	}
	return c.CheckHost(host, 0)
}<|MERGE_RESOLUTION|>--- conflicted
+++ resolved
@@ -23,17 +23,11 @@
 #define X509_CHECK_FLAG_ALWAYS_CHECK_SUBJECT	0x1
 #define X509_CHECK_FLAG_NO_WILDCARDS	0x2
 
-<<<<<<< HEAD
-extern int _X509_check_host(X509 *x, const unsigned char *chk, size_t chklen,
-    unsigned int flags);
-extern int _X509_check_email(X509 *x, const unsigned char *chk, size_t chklen,
-=======
 extern int X509_check_host(X509 *x, const unsigned char *chk, size_t chklen,
     unsigned int flags, char **peername);
 extern int X509_check_email(X509 *x, const unsigned char *chk, size_t chklen,
->>>>>>> 666cd144
     unsigned int flags);
-extern int _X509_check_ip(X509 *x, const unsigned char *chk, size_t chklen,
+extern int X509_check_ip(X509 *x, const unsigned char *chk, size_t chklen,
 		unsigned int flags);
 #endif
 */
@@ -64,14 +58,9 @@
 func (c *Certificate) CheckHost(host string, flags CheckFlags) error {
 	chost := unsafe.Pointer(C.CString(host))
 	defer C.free(chost)
-<<<<<<< HEAD
-	rv := C._X509_check_host(c.x, (*C.uchar)(chost), C.size_t(len(host)),
-		C.uint(flags))
-=======
 
 	rv := C.X509_check_host(c.x, (*C.uchar)(chost), C.size_t(len(host)),
 		C.uint(flags), nil)
->>>>>>> 666cd144
 	if rv > 0 {
 		return nil
 	}
@@ -89,7 +78,7 @@
 func (c *Certificate) CheckEmail(email string, flags CheckFlags) error {
 	cemail := unsafe.Pointer(C.CString(email))
 	defer C.free(cemail)
-	rv := C._X509_check_email(c.x, (*C.uchar)(cemail), C.size_t(len(email)),
+	rv := C.X509_check_email(c.x, (*C.uchar)(cemail), C.size_t(len(email)),
 		C.uint(flags))
 	if rv > 0 {
 		return nil
@@ -107,7 +96,7 @@
 // there was no internal error.
 func (c *Certificate) CheckIP(ip net.IP, flags CheckFlags) error {
 	cip := unsafe.Pointer(&ip[0])
-	rv := C._X509_check_ip(c.x, (*C.uchar)(cip), C.size_t(len(ip)),
+	rv := C.X509_check_ip(c.x, (*C.uchar)(cip), C.size_t(len(ip)),
 		C.uint(flags))
 	if rv > 0 {
 		return nil
